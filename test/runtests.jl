--- conflicted
+++ resolved
@@ -4,42 +4,6 @@
 using Test
 
 function get_pkg_version(name::AbstractString)
-<<<<<<< HEAD
-    for dep in values(Pkg.dependencies())
-        if dep.name == name
-            return dep.version
-        end
-    end
-    return error("Dependency not available")
-end
-
-@testset "Code quality (JET.jl)" begin
-    if VERSION >= v"1.9"
-        @assert get_pkg_version("JET") >= v"0.8.4"
-        JET.test_package(OpenAI; target_defined_modules = true)
-    end
-end
-
-
-@testset "OpenAI.jl" begin
-    printstyled(color = :blue, "\n")
-    @testset "models" begin
-        include("models.jl")
-    end
-    @testset "chatcompletion" begin
-        include("chatcompletion.jl")
-    end
-    @testset "completion" begin
-        include("completion.jl")
-    end
-    @testset "embeddings" begin
-        include("embeddings.jl")
-    end
-    # https://github.com/JuliaML/OpenAI.jl/issues/46
-    # @testset "usage" begin
-    #   include("usage.jl")
-    # end  
-=======
   for dep in values(Pkg.dependencies())
     if dep.name == name
       return dep.version
@@ -77,5 +41,4 @@
   # @testset "usage" begin
   #   include("usage.jl")
   # end  
->>>>>>> eb55b4e8
 end